--- conflicted
+++ resolved
@@ -54,15 +54,9 @@
   rollout_model:
     engine_num: 2
     tensor_parallel_size: 1
-<<<<<<< HEAD
-    enforce_eager: true
-    enable_prefix_caching: true
-    enable_chunked_prefill: true
-=======
     enforce_eager: false
     enable_prefix_caching: false
     enable_chunked_prefill: false
->>>>>>> 73c81b73
     gpu_memory_utilization: 0.9
     dtype: bfloat16
     seed: 42
