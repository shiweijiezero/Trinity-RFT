"""Filed based buffer reader."""

from typing import List, Optional, Tuple

import datasets
from datasets import Dataset, load_dataset

from trinity.buffer.buffer_reader import BufferReader
from trinity.buffer.schema.formatter import FORMATTER
from trinity.common.config import StorageConfig


class DummyProgressBar:
    def __init__(self):
        pass

    def update(self, num: int):
        pass

    def close(self):
        pass


class _HFBatchReader:
    def __init__(
        self,
        dataset: Dataset,
        name: str,
        default_batch_size: int,
        total_epochs: int = 1,
        offset: int = 0,
        drop_last: bool = True,
        total_steps: Optional[int] = None,
        enable_progress_bar: Optional[bool] = True,
    ):
        self.dataset = dataset
        self.dataset_size = len(dataset)
        self.name = name
        self.current_batch_size = None
        self.drop_last = drop_last

        self.current_offset = offset

        # convert epochs/steps to sample number
        if total_steps:
            self.total_samples = default_batch_size * total_steps
        else:
            self.total_samples = self.dataset_size * total_epochs

        if enable_progress_bar:
            from ray.experimental.tqdm_ray import tqdm

            self.progress_bar = tqdm(
                total=self.total_samples,
                desc=f"Dataset [{self.name}] Progressing",
            )
        else:
            self.progress_bar = DummyProgressBar()

        self.progress_bar.update(self.current_offset)

    def read_batch(self, batch_size: int) -> Tuple[List, List]:
        batch, indices = [], []
        while len(batch) < batch_size:
            if self.current_offset >= self.total_samples:
                if not self.drop_last and len(batch) > 0:
                    break
                self.progress_bar.close()
                raise StopIteration
            index = self.current_offset % self.dataset_size
            batch.append(self.dataset[index])
            indices.append(index)
            self.current_offset += 1

        self.progress_bar.update(len(batch))
        return batch, indices

    def select_batch(self, indices: List[int]) -> List:
        batch = []
        for i in indices:
            assert 0 <= i < self.dataset_size
            batch.append(self.dataset[int(i)])
<<<<<<< HEAD
        self.progress_bar.update(len(batch)) # update progress bar
=======
        self.progress_bar.update(len(batch))  # update progress bar
>>>>>>> 254a346d
        return batch


class BaseFileReader(BufferReader):
    def __len__(self):
        return self.dataset.dataset_size

    async def read_async(self, batch_size: Optional[int] = None):
        try:
            return self.read(batch_size)
        except StopIteration as e:
            raise StopAsyncIteration from e


class ExperienceFileReader(BaseFileReader):
    """Reader for SFT / DPO file data."""

    def __init__(self, config: StorageConfig):
        self.formatter = FORMATTER.get(config.schema_type)(
            tokenizer_path=config.tokenizer_path, format_config=config.format
        )
        self.read_batch_size = config.batch_size
        self.dataset = _HFBatchReader(
            load_dataset(config.path, name=config.subset_name, split=config.split),
            name=config.name,
            default_batch_size=self.read_batch_size,
            total_epochs=config.total_epochs,
            drop_last=True,
            total_steps=config.total_steps,
            enable_progress_bar=config.enable_progress_bar,
        )

    def read(self, batch_size: Optional[int] = None) -> List:
        samples, _ = self.dataset.read_batch(batch_size or self.read_batch_size)
        exp_list = []
        for sample in samples:
            experience = self.formatter.format(sample)
            exp_list.append(experience)
        return exp_list


class TaskFileReader(BaseFileReader):
    """A Reader for task file data."""

    def __init__(self, config: StorageConfig):
        self.config = config
        self.name = config.name
        self.epoch = 0
        datasets.disable_caching()
        self.read_batch_size = config.batch_size
        self.dataset = _HFBatchReader(
            load_dataset(self.config.path, name=self.config.subset_name, split=self.config.split),
            name=self.config.name,
            default_batch_size=self.read_batch_size,
            total_epochs=self.config.total_epochs if not self.config.is_eval else 1,
            offset=self.config.index,
            drop_last=not self.config.is_eval,
            total_steps=self.config.total_steps,
            enable_progress_bar=self.config.enable_progress_bar,
        )
        self.formatter = FORMATTER.get("task")(config)

    def _get_tasks(self, samples: List, indices: List) -> List:
        tasks = []
        for sample, index in zip(samples, indices):
            task = self.formatter.format(sample)
            task.index["index"] = int(index)
            tasks.append(task)
        return tasks

    def read(self, batch_size: Optional[int] = None) -> List:
        batch_size = batch_size or self.read_batch_size
        samples, indices = self.dataset.read_batch(batch_size)
        return self._get_tasks(samples, indices)

    def read_with_indices(self, indices: List[int]) -> List:
        """Read tasks with indices."""
        samples = self.dataset.select_batch(indices)
        return self._get_tasks(samples, indices)

    async def read_with_indices_async(self, indices: List[int]) -> List:
        """Read tasks with indices asynchronously."""
        return self.read_with_indices(indices)<|MERGE_RESOLUTION|>--- conflicted
+++ resolved
@@ -80,11 +80,7 @@
         for i in indices:
             assert 0 <= i < self.dataset_size
             batch.append(self.dataset[int(i)])
-<<<<<<< HEAD
-        self.progress_bar.update(len(batch)) # update progress bar
-=======
         self.progress_bar.update(len(batch))  # update progress bar
->>>>>>> 254a346d
         return batch
 
 
